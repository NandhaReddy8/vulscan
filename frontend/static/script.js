--- conflicted
+++ resolved
@@ -1,290 +1,277 @@
-// Load Backend URL (Update manually if using a remote server)
-const BACKEND_URL = "http://127.0.0.1:5000";  // Change this if backend runs on a different machine
-
-<<<<<<< HEAD
-// Toast notification function
-function showToast(message, type = 'info') {
-    const backgroundColor = {
-        success: 'linear-gradient(to right, #00b09b, #96c93d)',
-        error: 'linear-gradient(to right, #ff5f6d, #ffc371)',
-        info: 'linear-gradient(to right, #2193b0, #6dd5ed)',
-        warning: 'linear-gradient(to right, #f7b733, #fc4a1a)'
-    };
-
-    Toastify({
-        text: message,
-        duration: 3000,
-        close: true,
-        gravity: "top",
-        position: "right",
-        backgroundColor: backgroundColor[type],
-        stopOnFocus: true
-    }).showToast();
-}
-
-// Modified frontend code for better Socket.IO connection
-
-document.addEventListener('DOMContentLoaded', () => {
-    // Configure Socket.IO with explicit options
-    const socket = io(BACKEND_URL, {
-        reconnection: true,
-        reconnectionAttempts: 5,
-        reconnectionDelay: 1000,
-        timeout: 60000,
-        transports: ['websocket', 'polling'] // Try WebSocket first, fall back to polling
-    });
-
-    // Connection event handlers
-    socket.on('connect', () => {
-        console.log('Connected to WebSocket server with ID:', socket.id);
-    });
-
-    socket.on('disconnect', (reason) => {
-        console.log('Disconnected from WebSocket server. Reason:', reason);
-    });
-
-    socket.on('connect_error', (error) => {
-        console.error('Connection error:', error);
-    });
-
-    // Server event handlers
-    socket.on('scan_completed', (data) => {
-        console.log('Scan completed:', data);
-        // Update UI with scan results
-        if (data.result) {
-            updateResults(data.result);
-        }
-    });
-
-    socket.on('scan_progress', (data) => {
-        console.log('Scan progress:', data);
-        showToast(data.message, "info");
-        // Update UI with scan progress
-    });
-
-    socket.on('server_update', (data) => {
-        console.log('Server update received:', data);
-    });
-
-    socket.io.on("error", (error) => {
-        console.error('Transport error:', error);
-    });
-
-    // Make socket available globally (optional)
-    window.socket = socket;
-});
-=======
-// WebSocket Connection
-const socket = new WebSocket(`ws://127.0.0.1:5000/ws`);
-
-// Handle WebSocket messages
-socket.onmessage = (event) => {
-    console.log("Received message from server:", event.data);
-    if (event.data === "scan_complete") {
-        fetchScanResults();
-    }
-};
->>>>>>> c5a30272
-
-// Initialize AOS (Animations)
-AOS.init({
-    duration: 800,
-    once: true,
-    offset: 100
-});
-
-// DOM Elements
-const scanForm = document.getElementById('scanForm');
-const scanButton = document.getElementById('scanButton');
-const resultsSection = document.getElementById('results');
-const scanTypes = document.querySelectorAll('.scan-type');
-const requestFullReport = document.getElementById('requestFullReport');
-const reportModal = document.getElementById('reportModal');
-const closeModal = document.querySelector('.close');
-const reportForm = document.getElementById('reportForm');
-
-// Handle scan type selection
-scanTypes.forEach(button => {
-    button.addEventListener('click', () => {
-        scanTypes.forEach(btn => btn.classList.remove('active'));
-        button.classList.add('active');
-    });
-});
-
-// Animate number counting
-function animateCount(element, target) {
-    const duration = 2000;
-    const steps = 60;
-    const stepDuration = duration / steps;
-    let current = 0;
-
-    const timer = setInterval(() => {
-        current += Number(target) / steps;
-        element.textContent = Math.round(current);
-
-        if (current >= target) {
-            element.textContent = target;
-            clearInterval(timer);
-        }
-    }, stepDuration);
-}
-
-// Update results display
-function updateResults(results) {
-    // Update counters
-    const counters = {
-        high: document.querySelector('.stat-card.high .count'),
-        medium: document.querySelector('.stat-card.medium .count'),
-        low: document.querySelector('.stat-card.low .count'),
-        informational: document.querySelector('.stat-card.informational .count')
-    };
-
-    animateCount(counters.high, results.summary["High"] || 0);
-    animateCount(counters.medium, results.summary["Medium"] || 0);
-    animateCount(counters.low, results.summary["Low"] || 0);
-    animateCount(counters.informational, results.summary["Informational"] || 0);
-
-    // Update low vulnerability list
-    const lowRiskList = document.getElementById('lowRiskList');
-    lowRiskList.innerHTML = results.vulnerabilities_by_type
-    .filter(vuln => vuln.risk.toLowerCase() === 'low')
-    .map(vuln => `
-      <div class="vulnerability-item fade-in">
-        <p>${vuln.description}</p>
-        <p>Count: ${vuln.count}</p>
-      </div>
-    `)
-    .join('');
-}
-
-// Handle scan request
-scanForm.addEventListener('submit', async (e) => {
-    e.preventDefault();
-    const url = document.getElementById('targetUrl').value.trim();
-
-    if (!url) {
-        showToast("Please enter a valid URL.", "warning");
-        return;
-    }
-
-    scanButton.classList.add('loading');
-    scanButton.disabled = true;
-
-    try {
-        const response = await fetch(`${BACKEND_URL}/api/scan`, {
-            method: 'POST',
-            headers: { 'Content-Type': 'application/json' },
-            body: JSON.stringify({ url })
-        });
-
-        const data = await response.json();
-
-        if (response.ok) {
-            showToast("Scan request submitted successfully!", "success");
-            resultsSection.classList.remove('hidden');
-            resultsSection.classList.add('visible');
-            // updateResults(data);  // Update UI with scan results
-        } else {
-            showToast("Error: " + (data.error || "Failed to submit scan request"), "error");
-        }
-    } catch (error) {
-        console.error('Error submitting scan request:', error);
-        showToast("Error: Unable to connect to the server.", "error");
-    } finally {
-        scanButton.classList.remove('loading');
-        scanButton.disabled = false;
-    }
-});
-
-// New scan request handling (merged correctly)
-scanForm.addEventListener('submit', async (e) => {
-    e.preventDefault();
-    const url = document.getElementById('targetUrl').value.trim();
-
-    if (!url) {
-        alert("Please enter a valid URL.");
-        return;
-    }
-
-    scanButton.classList.add('loading');
-    scanButton.disabled = true;
-
-    try {
-        const response = await fetch(`${BACKEND_URL}/api/scan`, {
-            method: 'POST',
-            headers: { 'Content-Type': 'application/json' },
-            body: JSON.stringify({ url })
-        });
-
-        const data = await response.json();
-
-        if (response.ok) {
-            alert("Scan request submitted successfully!");
-            resultsSection.classList.remove('hidden');
-            resultsSection.classList.add('visible');
-            updateResults(data);  // Update UI with scan results
-        } else {
-            alert("Error: " + (data.error || "Failed to submit scan request"));
-        }
-    } catch (error) {
-        console.error('Error submitting scan request:', error);
-        alert("Error: Unable to connect to the server.");
-    } finally {
-        scanButton.classList.remove('loading');
-        scanButton.disabled = false;
-    }
-});
-
-// Modal handling
-requestFullReport.addEventListener('click', () => {
-    reportModal.style.display = 'block';
-});
-
-closeModal.addEventListener('click', () => {
-    reportModal.style.display = 'none';
-});
-
-window.addEventListener('click', (e) => {
-    if (e.target === reportModal) {
-        reportModal.style.display = 'none';
-    }
-});
-
-// Handle report form submission
-reportForm.addEventListener('submit', async (e) => {
-    e.preventDefault();
-
-    const formData = {
-        name: document.getElementById('name').value.trim(),
-        email: document.getElementById('email').value.trim(),
-        organization: document.getElementById('organization').value.trim(),
-        size: document.getElementById('size').value.trim(),
-        purpose: document.getElementById('purpose').value.trim()
-    };
-
-    if (!formData.name || !formData.email || !formData.organization) {
-        showToast("Please fill in all required fields.", "warning");
-        return;
-    }
-
-    try {
-        const response = await fetch(`${BACKEND_URL}/api/report`, {
-            method: 'POST',
-            headers: { 'Content-Type': 'application/json' },
-            body: JSON.stringify(formData)
-        });
-
-        const data = await response.json();
-
-        if (response.ok) {
-            showToast("Report request submitted successfully!", "success");
-            reportModal.style.display = 'none';
-            reportForm.reset();
-        } else {
-            showToast("Error: " + (data.error || "Failed to submit report request"), "error");
-        }
-    } catch (error) {
-        console.error('Error submitting report request:', error);
-        showToast("Error: Unable to connect to the server.", "error");
-    }
+// Load Backend URL (Update manually if using a remote server)
+const BACKEND_URL = "http://127.0.0.1:5000";  // Change this if backend runs on a different machine
+
+// Toast notification function
+function showToast(message, type = 'info') {
+    const backgroundColor = {
+        success: 'linear-gradient(to right, #00b09b, #96c93d)',
+        error: 'linear-gradient(to right, #ff5f6d, #ffc371)',
+        info: 'linear-gradient(to right, #2193b0, #6dd5ed)',
+        warning: 'linear-gradient(to right, #f7b733, #fc4a1a)'
+    };
+
+    Toastify({
+        text: message,
+        duration: 3000,
+        close: true,
+        gravity: "top",
+        position: "right",
+        backgroundColor: backgroundColor[type],
+        stopOnFocus: true
+    }).showToast();
+}
+
+// Modified frontend code for better Socket.IO connection
+
+document.addEventListener('DOMContentLoaded', () => {
+    // Configure Socket.IO with explicit options
+    const socket = io(BACKEND_URL, {
+        reconnection: true,
+        reconnectionAttempts: 5,
+        reconnectionDelay: 1000,
+        timeout: 60000,
+        transports: ['websocket', 'polling'] // Try WebSocket first, fall back to polling
+    });
+
+    // Connection event handlers
+    socket.on('connect', () => {
+        console.log('Connected to WebSocket server with ID:', socket.id);
+    });
+
+    socket.on('disconnect', (reason) => {
+        console.log('Disconnected from WebSocket server. Reason:', reason);
+    });
+
+    socket.on('connect_error', (error) => {
+        console.error('Connection error:', error);
+    });
+
+    // Server event handlers
+    socket.on('scan_completed', (data) => {
+        console.log('Scan completed:', data);
+        // Update UI with scan results
+        if (data.result) {
+            updateResults(data.result);
+        }
+    });
+
+    socket.on('scan_progress', (data) => {
+        console.log('Scan progress:', data);
+        showToast(data.message, "info");
+        // Update UI with scan progress
+    });
+
+    socket.on('server_update', (data) => {
+        console.log('Server update received:', data);
+    });
+
+    socket.io.on("error", (error) => {
+        console.error('Transport error:', error);
+    });
+
+    // Make socket available globally (optional)
+    window.socket = socket;
+});
+
+// Initialize AOS (Animations)
+AOS.init({
+    duration: 800,
+    once: true,
+    offset: 100
+});
+
+// DOM Elements
+const scanForm = document.getElementById('scanForm');
+const scanButton = document.getElementById('scanButton');
+const resultsSection = document.getElementById('results');
+const scanTypes = document.querySelectorAll('.scan-type');
+const requestFullReport = document.getElementById('requestFullReport');
+const reportModal = document.getElementById('reportModal');
+const closeModal = document.querySelector('.close');
+const reportForm = document.getElementById('reportForm');
+
+// Handle scan type selection
+scanTypes.forEach(button => {
+    button.addEventListener('click', () => {
+        scanTypes.forEach(btn => btn.classList.remove('active'));
+        button.classList.add('active');
+    });
+});
+
+// Animate number counting
+function animateCount(element, target) {
+    const duration = 2000;
+    const steps = 60;
+    const stepDuration = duration / steps;
+    let current = 0;
+
+    const timer = setInterval(() => {
+        current += Number(target) / steps;
+        element.textContent = Math.round(current);
+
+        if (current >= target) {
+            element.textContent = target;
+            clearInterval(timer);
+        }
+    }, stepDuration);
+}
+
+// Update results display
+function updateResults(results) {
+    // Update counters
+    const counters = {
+        high: document.querySelector('.stat-card.high .count'),
+        medium: document.querySelector('.stat-card.medium .count'),
+        low: document.querySelector('.stat-card.low .count'),
+        informational: document.querySelector('.stat-card.informational .count')
+    };
+
+    animateCount(counters.high, results.summary["High"] || 0);
+    animateCount(counters.medium, results.summary["Medium"] || 0);
+    animateCount(counters.low, results.summary["Low"] || 0);
+    animateCount(counters.informational, results.summary["Informational"] || 0);
+
+    // Update low vulnerability list
+    const lowRiskList = document.getElementById('lowRiskList');
+    lowRiskList.innerHTML = results.vulnerabilities_by_type
+    .filter(vuln => vuln.risk.toLowerCase() === 'low')
+    .map(vuln => `
+      <div class="vulnerability-item fade-in">
+        <p>${vuln.description}</p>
+        <p>Count: ${vuln.count}</p>
+      </div>
+    `)
+    .join('');
+}
+
+// Handle scan request
+scanForm.addEventListener('submit', async (e) => {
+    e.preventDefault();
+    const url = document.getElementById('targetUrl').value.trim();
+
+    if (!url) {
+        showToast("Please enter a valid URL.", "warning");
+        return;
+    }
+
+    scanButton.classList.add('loading');
+    scanButton.disabled = true;
+
+    try {
+        const response = await fetch(`${BACKEND_URL}/api/scan`, {
+            method: 'POST',
+            headers: { 'Content-Type': 'application/json' },
+            body: JSON.stringify({ url })
+        });
+
+        const data = await response.json();
+
+        if (response.ok) {
+            showToast("Scan request submitted successfully!", "success");
+            resultsSection.classList.remove('hidden');
+            resultsSection.classList.add('visible');
+            // updateResults(data);  // Update UI with scan results
+        } else {
+            showToast("Error: " + (data.error || "Failed to submit scan request"), "error");
+        }
+    } catch (error) {
+        console.error('Error submitting scan request:', error);
+        showToast("Error: Unable to connect to the server.", "error");
+    } finally {
+        scanButton.classList.remove('loading');
+        scanButton.disabled = false;
+    }
+});
+
+// New scan request handling (merged correctly)
+scanForm.addEventListener('submit', async (e) => {
+    e.preventDefault();
+    const url = document.getElementById('targetUrl').value.trim();
+
+    if (!url) {
+        alert("Please enter a valid URL.");
+        return;
+    }
+
+    scanButton.classList.add('loading');
+    scanButton.disabled = true;
+
+    try {
+        const response = await fetch(`${BACKEND_URL}/api/scan`, {
+            method: 'POST',
+            headers: { 'Content-Type': 'application/json' },
+            body: JSON.stringify({ url })
+        });
+
+        const data = await response.json();
+
+        if (response.ok) {
+            alert("Scan request submitted successfully!");
+            resultsSection.classList.remove('hidden');
+            resultsSection.classList.add('visible');
+            updateResults(data);  // Update UI with scan results
+        } else {
+            alert("Error: " + (data.error || "Failed to submit scan request"));
+        }
+    } catch (error) {
+        console.error('Error submitting scan request:', error);
+        alert("Error: Unable to connect to the server.");
+    } finally {
+        scanButton.classList.remove('loading');
+        scanButton.disabled = false;
+    }
+});
+
+// Modal handling
+requestFullReport.addEventListener('click', () => {
+    reportModal.style.display = 'block';
+});
+
+closeModal.addEventListener('click', () => {
+    reportModal.style.display = 'none';
+});
+
+window.addEventListener('click', (e) => {
+    if (e.target === reportModal) {
+        reportModal.style.display = 'none';
+    }
+});
+
+// Handle report form submission
+reportForm.addEventListener('submit', async (e) => {
+    e.preventDefault();
+
+    const formData = {
+        name: document.getElementById('name').value.trim(),
+        email: document.getElementById('email').value.trim(),
+        organization: document.getElementById('organization').value.trim(),
+        size: document.getElementById('size').value.trim(),
+        purpose: document.getElementById('purpose').value.trim()
+    };
+
+    if (!formData.name || !formData.email || !formData.organization) {
+        showToast("Please fill in all required fields.", "warning");
+        return;
+    }
+
+    try {
+        const response = await fetch(`${BACKEND_URL}/api/report`, {
+            method: 'POST',
+            headers: { 'Content-Type': 'application/json' },
+            body: JSON.stringify(formData)
+        });
+
+        const data = await response.json();
+
+        if (response.ok) {
+            showToast("Report request submitted successfully!", "success");
+            reportModal.style.display = 'none';
+            reportForm.reset();
+        } else {
+            showToast("Error: " + (data.error || "Failed to submit report request"), "error");
+        }
+    } catch (error) {
+        console.error('Error submitting report request:', error);
+        showToast("Error: Unable to connect to the server.", "error");
+    }
 });